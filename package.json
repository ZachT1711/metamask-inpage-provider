{
  "name": "metamask-inpage-provider",
<<<<<<< HEAD
  "version": "2.1.0",
=======
  "version": "3.0.0",
>>>>>>> 2abb18d2
  "description": "An ethereum provider that connects over a WebExtension port.",
  "main": "index.js",
  "scripts": {
    "test": "echo \"Error: no test specified\" && exit 1"
  },
  "author": "",
  "license": "MIT",
  "repository": {
    "type": "git",
    "url": "git+ssh://git@github.com/MetaMask/metamask-inpage-provider.git"
  },
  "keywords": [
    "MetaMask",
    "Ethereum",
    "Provider"
  ],
  "bugs": {
    "url": "https://github.com/MetaMask/metamask-inpage-provider/issues"
  },
  "homepage": "https://github.com/MetaMask/metamask-inpage-provider#readme",
  "dependencies": {
    "fast-deep-equal": "^2.0.1",
    "json-rpc-engine": "^5.1.3",
    "json-rpc-middleware-stream": "^2.1.1",
    "loglevel": "^1.6.1",
    "obj-multiplex": "^1.0.0",
    "obs-store": "^4.0.3",
    "pump": "^3.0.0",
    "safe-event-emitter": "^1.0.1"
  },
  "devDependencies": {}
}<|MERGE_RESOLUTION|>--- conflicted
+++ resolved
@@ -1,10 +1,6 @@
 {
   "name": "metamask-inpage-provider",
-<<<<<<< HEAD
-  "version": "2.1.0",
-=======
   "version": "3.0.0",
->>>>>>> 2abb18d2
   "description": "An ethereum provider that connects over a WebExtension port.",
   "main": "index.js",
   "scripts": {
